--- conflicted
+++ resolved
@@ -28,32 +28,18 @@
 import sys
 import threading
 from collections import Mapping
+from six import string_types
 
 try:
     import yaml
 except ImportError:
     yaml = None
 
-<<<<<<< HEAD
 try:
     import builtins
 except ImportError:
     # python 2
     import __builtin__ as builtins
-=======
-from .compatibility import makedirs, builtins, Mapping, string_types
-
-
-no_default = '__no_default__'
-
-
-paths = [
-    os.getenv('DASK_ROOT_CONFIG', '/etc/dask'),
-    os.path.join(sys.prefix, 'etc', 'dask'),
-    os.path.join(os.path.expanduser('~'), '.config', 'dask'),
-    os.path.join(os.path.expanduser('~'), '.dask')
-]
->>>>>>> be3eec9c
 
 if sys.version_info[0] == 2:
     # python 2
@@ -135,10 +121,6 @@
     return result
 
 
-<<<<<<< HEAD
-def collect_yaml(paths):
-    """Collect configuration from yaml files
-=======
 def normalize_key(key):
     """ Replaces underscores with hyphens in string keys
 
@@ -171,9 +153,8 @@
     return config_norm
 
 
-def collect_yaml(paths=paths):
-    """ Collect configuration from yaml files
->>>>>>> be3eec9c
+def collect_yaml(paths):
+    """Collect configuration from yaml files
 
     This searches through a list of paths, expands to find all yaml or json
     files, and then parses each file.
@@ -221,14 +202,9 @@
         env = os.environ
     d = {}
     for name, value in env.items():
-<<<<<<< HEAD
         if name.startswith(prefix):
             varname = name[5:].lower().replace('__', '.').replace('_', '-')
-=======
-        if name.startswith('DASK_'):
-            varname = name[5:].lower().replace('__', '.')
             varname = normalize_key(varname)
->>>>>>> be3eec9c
             try:
                 d[varname] = ast.literal_eval(value)
             except (SyntaxError, ValueError):
@@ -444,27 +420,8 @@
         dask.config.collect: for parameters
         dask.config.update_defaults
 
-<<<<<<< HEAD
         """
         self.config.clear()
-=======
-    See Also
-    --------
-    dask.config.set
-    """
-    keys = key.split('.')
-    result = config
-    for k in keys:
-        k = normalize_key(k)
-        try:
-            result = result[k]
-        except (TypeError, IndexError, KeyError):
-            if default is not no_default:
-                return default
-            else:
-                raise
-    return result
->>>>>>> be3eec9c
 
         for d in self.defaults:
             update(self.config, d, priority='old')
@@ -496,6 +453,7 @@
         keys = key.split('.')
         result = self.config
         for k in keys:
+            k = normalize_key(k)
             try:
                 result = result[k]
             except (TypeError, IndexError, KeyError):
@@ -540,7 +498,6 @@
     def set(self, arg=None, **kwargs):
         return ConfigSet(self.config, self.config_lock, arg=arg, **kwargs)
 
-<<<<<<< HEAD
     def ensure_file(self, source, destination=None, comment=True):
         """Copy file to default location if it does not already exist
 
@@ -599,7 +556,4 @@
                 except OSError:
                     os.remove(tmp)
         except OSError:
-            pass
-=======
-refresh()
->>>>>>> be3eec9c
+            pass