#!/usr/bin/env python
# -*- coding: utf-8 -*-
#
# Copyright (c) 2018 Donfig Developers
# Copyright (c) 2014-2018, Anaconda, Inc. and contributors
#
# Permission is hereby granted, free of charge, to any person obtaining a copy
# of this software and associated documentation files (the "Software"), to deal
# in the Software without restriction, including without limitation the rights
# to use, copy, modify, merge, publish, distribute, sublicense, and/or sell
# copies of the Software, and to permit persons to whom the Software is
# furnished to do so, subject to the following conditions:
#
# The above copyright notice and this permission notice shall be included in all
# copies or substantial portions of the Software.
#
# THE SOFTWARE IS PROVIDED "AS IS", WITHOUT WARRANTY OF ANY KIND, EXPRESS OR
# IMPLIED, INCLUDING BUT NOT LIMITED TO THE WARRANTIES OF MERCHANTABILITY,
# FITNESS FOR A PARTICULAR PURPOSE AND NONINFRINGEMENT. IN NO EVENT SHALL THE
# AUTHORS OR COPYRIGHT HOLDERS BE LIABLE FOR ANY CLAIM, DAMAGES OR OTHER
# LIABILITY, WHETHER IN AN ACTION OF CONTRACT, TORT OR OTHERWISE, ARISING FROM,
# OUT OF OR IN CONNECTION WITH THE SOFTWARE OR THE USE OR OTHER DEALINGS IN THE
# SOFTWARE.
import yaml
import os

import pytest

<<<<<<< HEAD
from donfig._config import Config, update, merge, collect_yaml, collect_env, expand_environment_variables
=======
import dask.config
from dask.config import (update, merge, collect, collect_yaml, collect_env,
                         get, ensure_file, set, config, rename,
                         update_defaults, refresh, expand_environment_variables,
                         normalize_key, normalize_nested_keys)
>>>>>>> be3eec9c
from dask.utils import tmpfile

config_name = 'test'


def test_update():
    a = {'x': 1, 'y': {'a': 1}}
    b = {'x': 2, 'z': 3, 'y': {'b': 2}}
    update(b, a)
    assert b == {'x': 1, 'y': {'a': 1, 'b': 2}, 'z': 3}

    a = {'x': 1, 'y': {'a': 1}}
    b = {'x': 2, 'z': 3, 'y': {'a': 3, 'b': 2}}
    update(b, a, priority='old')
    assert b == {'x': 2, 'y': {'a': 3, 'b': 2}, 'z': 3}


def test_merge():
    a = {'x': 1, 'y': {'a': 1}}
    b = {'x': 2, 'z': 3, 'y': {'b': 2}}

    expected = {
        'x': 2,
        'y': {'a': 1, 'b': 2},
        'z': 3
    }

    c = merge(a, b)
    assert c == expected


def test_collect_yaml_paths():
    a = {'x': 1, 'y': {'a': 1}}
    b = {'x': 2, 'z': 3, 'y': {'b': 2}}

    expected = {
        'x': 2,
        'y': {'a': 1, 'b': 2},
        'z': 3,
    }

    with tmpfile(extension='yaml') as fn1:
        with tmpfile(extension='yaml') as fn2:
            with open(fn1, 'w') as f:
                yaml.dump(a, f)
            with open(fn2, 'w') as f:
                yaml.dump(b, f)

            config = merge(*collect_yaml(paths=[fn1, fn2]))
            assert config == expected


def test_collect_yaml_dir():
    a = {'x': 1, 'y': {'a': 1}}
    b = {'x': 2, 'z': 3, 'y': {'b': 2}}

    expected = {
        'x': 2,
        'y': {'a': 1, 'b': 2},
        'z': 3,
    }

    with tmpfile() as dirname:
        os.mkdir(dirname)
        with open(os.path.join(dirname, 'a.yaml'), mode='w') as f:
            yaml.dump(a, f)
        with open(os.path.join(dirname, 'b.yaml'), mode='w') as f:
            yaml.dump(b, f)

        config = merge(*collect_yaml(paths=[dirname]))
        assert config == expected


def test_env():
    env = {'TEST_A_B': '123',
           'TEST_C': 'True',
           'TEST_D': 'hello',
           'TEST_E__X': '123',
           'TEST_E__Y': '456',
           'TEST_F': '[1, 2, "3"]',
           'TEST_G': '/not/parsable/as/literal',
           'FOO': 'not included',
           }

    expected = {
        'a-b': 123,
        'c': True,
        'd': 'hello',
        'e': {'x': 123, 'y': 456},
        'f': [1, 2, "3"],
        'g': '/not/parsable/as/literal',
    }

    assert collect_env(config_name.upper(), env) == expected


def test_collect():
    a = {'x': 1, 'y': {'a': 1}}
    b = {'x': 2, 'z': 3, 'y': {'b': 2}}
    env = {'TEST_W': 4}

    expected = {
        'w': 4,
        'x': 2,
        'y': {'a': 1, 'b': 2},
        'z': 3,
    }

    config = Config(config_name)
    with tmpfile(extension='yaml') as fn1:
        with tmpfile(extension='yaml') as fn2:
            with open(fn1, 'w') as f:
                yaml.dump(a, f)
            with open(fn2, 'w') as f:
                yaml.dump(b, f)

            config = config.collect([fn1, fn2], env=env)
            assert config == expected


def test_collect_env_none():
    os.environ['TEST_FOO'] = 'bar'
    config = Config(config_name)
    try:
        config = config.collect([])
        assert config == {'foo': 'bar'}
    finally:
        del os.environ['TEST_FOO']


def test_get():
    test_config = Config(config_name)
    test_config.config = {'x': 1, 'y': {'a': 2}}

    assert test_config.get('x') == 1
    assert test_config.get('y.a') == 2
    assert test_config.get('y.b', 123) == 123
    with pytest.raises(KeyError):
        test_config.get('y.b')


def test_ensure_file(tmpdir):
    a = {'x': 1, 'y': {'a': 1}}
    b = {'x': 123}

    source = os.path.join(str(tmpdir), 'source.yaml')
    dest = os.path.join(str(tmpdir), 'dest')
    destination = os.path.join(dest, 'source.yaml')

    with open(source, 'w') as f:
        yaml.dump(a, f)

    config = Config(config_name)
    config.ensure_file(source=source, destination=dest, comment=False)

    with open(destination) as f:
        result = yaml.load(f)
    assert result == a

    # don't overwrite old config files
    with open(source, 'w') as f:
        yaml.dump(b, f)

    config.ensure_file(source=source, destination=dest, comment=False)

    with open(destination) as f:
        result = yaml.load(f)
    assert result == a

    os.remove(destination)

    # Write again, now with comments
    config.ensure_file(source=source, destination=dest, comment=True)

    with open(destination) as f:
        text = f.read()
    assert '123' in text

    with open(destination) as f:
        result = yaml.load(f)
    assert not result


def test_set():
    config = Config(config_name)
    with config.set(abc=123):
        assert config.config['abc'] == 123
        with config.set(abc=456):
            assert config.config['abc'] == 456
        assert config.config['abc'] == 123

    assert 'abc' not in config.config

    with config.set({'abc': 123}):
        assert config.config['abc'] == 123
    assert 'abc' not in config.config

    with config.set({'abc.x': 1, 'abc.y': 2, 'abc.z.a': 3}):
        assert config.config['abc'] == {'x': 1, 'y': 2, 'z': {'a': 3}}
    assert 'abc' not in config.config

    config.config = {}
    config.set({'abc.x': 123})
    assert config.config['abc']['x'] == 123


def test_set_nested():
    config = Config(config_name)
    with config.set({'abc': {'x': 123}}):
        assert config.config['abc'] == {'x': 123}
        with config.set({'abc.y': 456}):
            assert config.config['abc'] == {'x': 123, 'y': 456}
        assert config.config['abc'] == {'x': 123}
    assert 'abc' not in config.config


def test_set_hard_to_copyables():
    import threading
    config = Config(config_name)
    with config.set(x=threading.Lock()):
        with config.set(y=1):
            pass


@pytest.mark.parametrize('mkdir', [True, False])
def test_ensure_file_directory(mkdir, tmpdir):
    a = {'x': 1, 'y': {'a': 1}}

    source = os.path.join(str(tmpdir), 'source.yaml')
    dest = os.path.join(str(tmpdir), 'dest')

    with open(source, 'w') as f:
        yaml.dump(a, f)

    if mkdir:
        os.mkdir(dest)

    config = Config(config_name)
    config.ensure_file(source=source, destination=dest)

    assert os.path.isdir(dest)
    assert os.path.exists(os.path.join(dest, 'source.yaml'))


def test_ensure_file_defaults_to_TEST_CONFIG_directory(tmpdir):
    a = {'x': 1, 'y': {'a': 1}}
    source = os.path.join(str(tmpdir), 'source.yaml')
    with open(source, 'w') as f:
        yaml.dump(a, f)

    config = Config('test')
    destination = os.path.join(str(tmpdir), 'test')
    PATH = config.main_path
    try:
        config.main_path = destination
        config.ensure_file(source=source)
    finally:
        config.main_path = PATH

    assert os.path.isdir(destination)
    [fn] = os.listdir(destination)
    assert os.path.split(fn)[1] == os.path.split(source)[1]


def test_rename():
    config = Config(config_name)
    aliases = {'foo-bar': 'foo.bar'}
    config.config = {'foo-bar': 123}
    config.rename(aliases)
    assert config.config == {'foo': {'bar': 123}}


def test_refresh():
    defaults = []
    config = Config(config_name, defaults=defaults)

    config.update_defaults({'a': 1})
    assert config.config == {'a': 1}

    config.refresh(paths=[], env={'TEST_B': '2'})
    assert config.config == {'a': 1, 'b': 2}

    config.refresh(paths=[], env={'TEST_C': '3'})
    assert config.config == {'a': 1, 'c': 3}


@pytest.mark.parametrize('inp,out', [
    ('1', '1'),
    (1, 1),
    ('$FOO', 'foo'),
    ([1, '$FOO'], [1, 'foo']),
    ((1, '$FOO'), (1, 'foo')),
    ({1, '$FOO'}, {1, 'foo'}),
    ({'a': '$FOO'}, {'a': 'foo'}),
    ({'a': 'A', 'b': [1, '2', '$FOO']}, {'a': 'A', 'b': [1, '2', 'foo']})
])
def test_expand_environment_variables(inp, out):
    try:
        os.environ["FOO"] = "foo"
        assert expand_environment_variables(inp) == out
    finally:
<<<<<<< HEAD
        del os.environ['FOO']
=======
        del os.environ['FOO']


@pytest.mark.parametrize('inp,out', [
    ('custom_key', 'custom-key'),
    ('custom-key', 'custom-key'),
    (1, 1),
    (2.3, 2.3)
])
def test_normalize_key(inp, out):
    assert normalize_key(inp) == out


def test_normalize_nested_keys():
    config = {'key_1': 1,
              'key_2': {'nested_key_1': 2},
              'key_3': 3
              }
    expected = {'key-1': 1,
                'key-2': {'nested-key-1': 2},
                'key-3': 3
                }
    assert normalize_nested_keys(config) == expected


def test_env_var_normalization(monkeypatch):
    value = 3
    monkeypatch.setenv('DASK_A_B', value)
    d = {}
    dask.config.refresh(config=d)
    assert get('a_b', config=d) == value
    assert get('a-b', config=d) == value


@pytest.mark.parametrize('key', ['custom_key', 'custom-key'])
def test_get_set_roundtrip(key):
    value = 123
    with dask.config.set({key: value}):
        assert dask.config.get('custom_key') == value
        assert dask.config.get('custom-key') == value
>>>>>>> be3eec9c
<|MERGE_RESOLUTION|>--- conflicted
+++ resolved
@@ -26,15 +26,7 @@
 
 import pytest
 
-<<<<<<< HEAD
-from donfig._config import Config, update, merge, collect_yaml, collect_env, expand_environment_variables
-=======
-import dask.config
-from dask.config import (update, merge, collect, collect_yaml, collect_env,
-                         get, ensure_file, set, config, rename,
-                         update_defaults, refresh, expand_environment_variables,
-                         normalize_key, normalize_nested_keys)
->>>>>>> be3eec9c
+from donfig._config import Config, update, merge, collect_yaml, collect_env, expand_environment_variables, normalize_keys, normalize_nested_keys
 from dask.utils import tmpfile
 
 config_name = 'test'
@@ -336,9 +328,6 @@
         os.environ["FOO"] = "foo"
         assert expand_environment_variables(inp) == out
     finally:
-<<<<<<< HEAD
-        del os.environ['FOO']
-=======
         del os.environ['FOO']
 
 
@@ -378,5 +367,4 @@
     value = 123
     with dask.config.set({key: value}):
         assert dask.config.get('custom_key') == value
-        assert dask.config.get('custom-key') == value
->>>>>>> be3eec9c
+        assert dask.config.get('custom-key') == value